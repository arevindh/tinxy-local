import requests
from zeroconf import Zeroconf, ServiceBrowser, ServiceListener
from zeroconf._exceptions import BadTypeInNameException
import json


class TinxyServiceListener(ServiceListener):
    def __init__(self):
        self.tinxy_devices = []  # To store Tinxy devices from the API

    def add_service(self, zeroconf, service_type, name):
        if name.startswith("tinxy"):
            try:
                info = zeroconf.get_service_info(service_type, name)
                if info:
                    device_id_suffix = name[5:10]
                    matched_device = self.find_matching_device(device_id_suffix)
                    if matched_device:
                        ip_address = '.'.join(map(str, info.addresses[0]))
                        print(f"Service Name: {name}")
                        print(f"Address: {ip_address}")
                        print(f"Port: {info.port}")
                        print(f"Device Name : {matched_device.get('name')}")

                        # Check if local API is enabled
                        if self.check_local_api(ip_address):
                            print("Local API: Enabled")
                        else:
                            print("Local API: Not Enabled")
                        
                        print("--------------------------------------------------")
                    else:
                        print(f"No matching API device found for service: {name}")
            except BadTypeInNameException:
                print(f"Skipped service with invalid name or type: {name}")

    def remove_service(self, zeroconf, service_type, name):
        if name.startswith("tinxy"):
            print(f"Service removed: {name}")

    def get_tinxy_devices(self):
        url = "https://ha-backend.tinxy.in/v2/devices"
        token = input("Please enter your Bearer token: ")
        headers = {"Authorization": f"Bearer {token}"}
        response = requests.get(url, headers=headers)

        if response.status_code == 200:
            try:
                self.tinxy_devices = response.json()
            except json.JSONDecodeError:
                print("Failed to parse JSON response.")
        else:
            print(f"Failed to fetch devices. Status code: {response.status_code}")

    def find_matching_device(self, device_id_suffix):
        for device in self.tinxy_devices:
            if device["_id"][-5:] == device_id_suffix:
                return device
        return None

<<<<<<< HEAD
    def check_local_api(self, ip_address):
        try:
            response = requests.get(f"http://{ip_address}/info", timeout=5)
            return response.status_code == 200
        except requests.RequestException:
            return False
=======
    def update_service(self, zc: Zeroconf, type_: str, name: str) -> None:
        print(f"Service {name} updated")

>>>>>>> 791a9556

zeroconf = Zeroconf()
listener = TinxyServiceListener()

try:
    listener.get_tinxy_devices()
    ServiceBrowser(zeroconf, "_http._tcp.local.", listener)
    input("Press Enter to exit...\n")
finally:
    zeroconf.close()<|MERGE_RESOLUTION|>--- conflicted
+++ resolved
@@ -58,18 +58,16 @@
                 return device
         return None
 
-<<<<<<< HEAD
     def check_local_api(self, ip_address):
         try:
             response = requests.get(f"http://{ip_address}/info", timeout=5)
             return response.status_code == 200
         except requests.RequestException:
             return False
-=======
     def update_service(self, zc: Zeroconf, type_: str, name: str) -> None:
-        print(f"Service {name} updated")
+        if name.startswith("tinxy"):
+            print(f"Service {name} updated")
 
->>>>>>> 791a9556
 
 zeroconf = Zeroconf()
 listener = TinxyServiceListener()
